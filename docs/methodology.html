--- conflicted
+++ resolved
@@ -1,8 +1,7 @@
 
 
 <!DOCTYPE html>
-<!--[if IE 8]><html class="no-js lt-ie9" lang="en" > <![endif]-->
-<!--[if gt IE 8]><!--> <html class="no-js" lang="en" > <!--<![endif]-->
+<html class="writer-html5" lang="en" >
 <head>
   <meta charset="utf-8">
   
@@ -12,12 +11,18 @@
   
 
   
-  
-  
-  
-
-  
-  <script type="text/javascript" src="_static/js/modernizr.min.js"></script>
+  <link rel="stylesheet" href="_static/css/theme.css" type="text/css" />
+  <link rel="stylesheet" href="_static/pygments.css" type="text/css" />
+
+  
+  
+  
+  
+
+  
+  <!--[if lt IE 9]>
+    <script src="_static/js/html5shiv.min.js"></script>
+  <![endif]-->
   
     
       <script type="text/javascript" id="documentation_options" data-url_root="./" src="_static/documentation_options.js"></script>
@@ -29,10 +34,6 @@
     <script type="text/javascript" src="_static/js/theme.js"></script>
 
     
-
-  
-  <link rel="stylesheet" href="_static/css/theme.css" type="text/css" />
-  <link rel="stylesheet" href="_static/pygments.css" type="text/css" />
     <link rel="index" title="Index" href="genindex.html" />
     <link rel="search" title="Search" href="search.html" />
     <link rel="next" title="Model Comparisons" href="model_examples.html" />
@@ -50,7 +51,7 @@
           
 
           
-            <a href="index.html" class="icon icon-home"> CodeCarbon
+            <a href="index.html" class="icon icon-home" alt="Documentation Home"> CodeCarbon
           
 
           
@@ -73,6 +74,7 @@
           
         </div>
 
+        
         <div class="wy-menu wy-menu-vertical" data-spy="affix" role="navigation" aria-label="main navigation">
           
             
@@ -107,6 +109,7 @@
             
           
         </div>
+        
       </div>
     </nav>
 
@@ -145,7 +148,7 @@
 
   <ul class="wy-breadcrumbs">
     
-      <li><a href="index.html">Docs</a> &raquo;</li>
+      <li><a href="index.html" class="icon icon-home"></a> &raquo;</li>
         
       <li>Methodology</li>
     
@@ -169,15 +172,9 @@
   <div class="section" id="methodology">
 <span id="id1"></span><h1>Methodology<a class="headerlink" href="#methodology" title="Permalink to this headline">¶</a></h1>
 <p>CO₂-equivalents [CO₂eq] is measured in kg of CO₂ emitted, which can be inferred from two main factors :</p>
-<<<<<<< HEAD
-<div class="highlight-text notranslate"><div class="highlight"><pre><span></span>C = Carbon Intensity of the electricity consumed for compute, as kg of CO₂ emitted per kilowatt-hour.
-
-P = Power Consumed by the underlying infrastructure, as kilowatt-hour.
-=======
 <div class="highlight-text notranslate"><div class="highlight"><pre><span></span>C = Carbon intensity of the electricity used, measured in kg of CO₂ emitted per kilowatt-hour.
 
 P = Power consumed by the underlying infrastructure, as kilowatt-hour.
->>>>>>> 6507c2ee
 </pre></div>
 </div>
 <p>CO₂eq can then be calculated as <code class="docutils literal notranslate"><span class="pre">C</span> <span class="pre">*</span> <span class="pre">P</span></code></p>
@@ -211,11 +208,7 @@
 </tr>
 </tbody>
 </table>
-<<<<<<< HEAD
-<p>For example, in case the Energy Mix of the Grid Electricity is 25% Coal, 35% Petroleum, 26% Natural Gas and 14% Renewable.</p>
-=======
 <p>For example, in case the Energy Mix of the Grid Electricity is 25% Coal, 35% Petroleum, 26% Natural Gas and 14% Renewable:</p>
->>>>>>> 6507c2ee
 <div class="highlight-text notranslate"><div class="highlight"><pre><span></span>Net Carbon Intensity = 0.25 * 996 + 0.35 * 817 + 0.26 * 744 + 0.14 * 0 = 728.39 kgCO₂/MWh
 </pre></div>
 </div>
@@ -253,11 +246,19 @@
 
   <div role="contentinfo">
     <p>
+        
         &copy; Copyright 2020, BCG GAMMA, Comet.ml, Haverford College, MILA
 
     </p>
   </div>
-  Built with <a href="http://sphinx-doc.org/">Sphinx</a> using a <a href="https://github.com/rtfd/sphinx_rtd_theme">theme</a> provided by <a href="https://readthedocs.org">Read the Docs</a>. 
+    
+    
+    
+    Built with <a href="http://sphinx-doc.org/">Sphinx</a> using a
+    
+    <a href="https://github.com/rtfd/sphinx_rtd_theme">theme</a>
+    
+    provided by <a href="https://readthedocs.org">Read the Docs</a>. 
 
 </footer>
 
@@ -268,7 +269,6 @@
 
   </div>
   
-
 
   <script type="text/javascript">
       jQuery(function () {
